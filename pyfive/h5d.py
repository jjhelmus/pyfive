--- conflicted
+++ resolved
@@ -301,17 +301,13 @@
                 ref_addresses = np.memmap(
                     fh, dtype=('<u8'), mode='c', offset=self.data_offset,
                     shape=self.shape, order=self._order)
-<<<<<<< HEAD
                 result = np.array([Reference(addr) for addr in ref_addresses])[args]
                 if self.posix:
                     fh.close()
 
                 return result
-=======
-                return np.array([Reference(addr) for addr in ref_addresses])[args]
             elif dtype_class == 'VLEN_STRING':
                 raise NotImplementedError('Variable length strings under construction')
->>>>>>> 526c6426
             else:
                 raise NotImplementedError(f'datatype not implemented - {dtype_class}')
 
@@ -386,19 +382,11 @@
             chunk_buffer = fh.read(num_bytes) 
             chunk_data = np.frombuffer(chunk_buffer, dtype=self.dtype).copy()
             chunk_data = chunk_data.reshape(self.shape, order=self._order)
-<<<<<<< HEAD
             chunk_data = chunk_data[args]
             if self.posix:
                 fh.close()
 
             return chunk_data
-
-        if self.posix:
-            fh.close()
-
-=======
-            return chunk_data[args]
->>>>>>> 526c6426
     
     def _get_raw_chunk(self, storeinfo):
         """ 
