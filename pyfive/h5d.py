import numpy as np
from collections import namedtuple
from operator import mul
from pyfive.indexing import OrthogonalIndexer, ZarrArrayStub
from pyfive.btree import BTreeV1RawDataChunks
from pyfive.core import Reference, UNDEFINED_ADDRESS
from io import UnsupportedOperation
import struct
import logging
from importlib.metadata import version

StoreInfo = namedtuple('StoreInfo',"chunk_offset filter_mask byte_offset size")

class DatasetID:
    """ 
    Represents an HDF5 dataset identifier.
    
    Also, many H5D* functions which take a dataset instance as their first argument 
    are presented as methods of this class. This is a subset of those supported
    by H5Py's module H5D, but includes all the low level methods for working with 
    chunked data, lazily or not. This class has been deliberately implemented in
    such as way so as to cache all the relevant metadata, so that once you have an 
    instance, it is completely independent of the parent file, and it can be used 
    efficiently in distributed threads without thread contention to the b-tree etc.
    """
    def __init__(self, dataobject):
        """ 
        Instantiated with the pyfive datasetdataobject, we copy and cache everything 
        we want so that the only file operations are now data accesses.
        
        """

        self._order = dataobject.order
        fh = dataobject.fh
        
        try:
            fh.fileno()
            self._filename = dataobject.fh.name
            self.avoid_mmap = False 
        except (AttributeError, OSError):
            try:
                # maybe this is an S3File instance?
                self._filename = getattr(fh,'path')
            except:
                # maybe a remote https file opened as bytes?
                # failing that, maybe a memory file, return as None
                self._filename = getattr(fh,'full_name','None')
            self.avoid_mmap = True
        self.filter_pipeline = dataobject.filter_pipeline
        self.shape = dataobject.shape
        self.rank = len(self.shape)
        self.chunks = dataobject.chunks
        
        self._msg_offset, self.layout_class,self.property_offset = dataobject.get_id_storage_params()
        self._unique = (self._filename, self.shape, self._msg_offset)

        if isinstance(dataobject.dtype,tuple):
            # this may not behave the same as h5py, do we care? #FIXME
            self.dtype = dataobject.dtype
        else:
            self.dtype = np.dtype(dataobject.dtype)

        self._meta = DatasetMeta(dataobject)

        self._index =  None
        match self.layout_class:
            case 0:  #compact storage
                raise NotImplementedError("Compact Storage")
            case 1:  # contiguous storage
                self.data_offset, = struct.unpack_from('<Q', dataobject.msg_data, self.property_offset)
            case 2:  # chunked storage
                self._build_index(dataobject)

    def __hash__(self):
        """ The hash is based on assuming the file path, the location
        of the data in the file, and the data shape are a unique
        combination.
        """
        return hash(self.unique)
        
    def __eq__(self, other):
        """
        Equality is based on the filename, location of the data in the file
        and the shape of the data.
        """
        return self._unique == other._unique

    def get_chunk_info(self, index):
        """
        Retrieve storage information about a chunk specified by its index.
        Our index is in chunk space, but H5Py wants it in coordinate space.
        """
        return self._index[self._nthindex[index]]

    def get_chunk_info_by_coord(self, coordinate_index):
        """
        Retrieve information about a chunk specified by the array address of the chunk’s 
        first element in each dimension.
        """
        return self._index[coordinate_index]
    
    def get_num_chunks(self):
        """ 
        Return total number of chunks in dataset
        """
        return len(self._index)
    
    def read_direct_chunk(self, chunk_position, **kwargs):
        """
        Returns a tuple containing the filter_mask and the raw data storing this chunk as bytes.
        Additional arugments supported by H5Py are not supported here.
        """
        if chunk_position not in self._index:
            raise OSError("Chunk coordinates must lie on chunk boundaries")
        storeinfo = self._index[chunk_position]
        return storeinfo.filter_mask, self._get_raw_chunk(storeinfo)
    
    def get_data(self, args):
        """ Called by the dataset getitem method """

<<<<<<< HEAD


=======
>>>>>>> 34a684ab
        match self.layout_class:
            case 0:  #compact storage
                raise NotImplementedError("Compact Storage")
            case 1:  # contiguous storage
                return self._get_contiguous_data(args)
            case 2:  # chunked storage
                if isinstance(self.dtype, tuple):
                # references need to read all the chunks for now
                    return self._get_selection_via_chunks(())[args]
                else:
                    # this is lazily reading only the chunks we need
                    return self._get_selection_via_chunks(args)
                

    def iter_chunks(self, args):
        """ 
        Iterate over chunks in a chunked dataset. 
        The optional sel argument is a slice or tuple of slices that defines the region to be used. 
        If not set, the entire dataspace will be used for the iterator.
        For each chunk within the given region, the iterator yields a tuple of slices that gives the
        intersection of the given chunk  with the selection area. 
        This can be used to read data in that chunk.
        """
        if self.chunks is None:
            raise TypeError('Dataset is not chunked')
        
        def convert_selection(tuple_of_slices):
            # while a slice of the form slice(a,b,None) is equivalent
            # in funtion to a slice of form (a,b,1) it is not the same.
            # For compatability I've gone for "the same"
            def convert_slice(aslice):
                if aslice.step is None:
                    return slice(aslice.start, aslice.stop, 1)
                return aslice
            return tuple([convert_slice(a) for a in tuple_of_slices])
    
        array = ZarrArrayStub(self.shape, self.chunks)
        indexer = OrthogonalIndexer(args, array) 
        for _, _, out_selection in indexer:
            yield convert_selection(out_selection)

    ##### The following property is made available to support ActiveStorage
    ##### and to help those who may want to generate kerchunk indices and
    ##### bypass the iterator methods.
    @property
    def index(self):
        """ Direct access to the chunk index, if there is one."""
        if self._index is None:
            raise ValueError('No chunk index available for HDF layout class {self.layout}')
        else:
            return self._index
        
    ######
    # The following DatasetID methods are used by PyFive and you wouldn't expect
    # third parties to use them. They are not H5Py methods.
    ######

    def _build_index(self, dataobject):
        """ 
        Build the chunk index if it doesn't exist. This is only 
        called for chunk data, and only when the variable is accessed.
        That is, it is not called when we an open a file, or when
        we list the variables in a file, but only when we do
        v = open_file['var_name'] where 'var_name' is chunked.

        """
        
        if self._index is not None: 
            return
        
        # look out for an empty dataset, which will have no btree
        if np.prod(self.shape) == 0:
            self._index = {}
            return
        
        logging.info(f'Building chunk index in pyfive {version("pyfive")}')
       
        chunk_btree = BTreeV1RawDataChunks(
                dataobject.fh, dataobject._chunk_address, dataobject._chunk_dims)
        
        self._index = {}
        # we do this to avoid either using an iterator or many 
        # temporary list creations if there are repeated chunk accesses.
        self._nthindex = []
        
        # The zarr orthogonal indexer returns the position in chunk
        # space, whereas pyfive wants the position in array space.
        # Here we index the pyfive chunk_index in zarr index space.
        
        for node in chunk_btree.all_nodes[0]:
            for node_key, addr in zip(node['keys'], node['addresses']):
                start = node_key['chunk_offset'][:-1]
                key = start
                size = node_key['chunk_size']
                filter_mask = node_key['filter_mask']
                self._nthindex.append(key)
                self._index[key] = StoreInfo(key, filter_mask, addr, size)

    def _get_contiguous_data(self, args):
    
        if self.data_offset == UNDEFINED_ADDRESS:
            # no storage is backing array, return all zeros
            return np.zeros(self.shape, dtype=self.dtype)[args]

        if not isinstance(self.dtype, tuple):
            if self.avoid_mmap:
                return self._get_direct_from_contiguous(args)
            else:
                try:
                    # return a memory-map to the stored array
                    # I think this would mean that we only move the sub-array corresponding to result!
                    fh = self._fh
                    view =  np.memmap(fh, dtype=self.dtype, mode='c',
                                offset=self.data_offset, shape=self.shape, order=self._order)
                    result = view[args].copy()
                    fh.close()
                    return result
                except UnsupportedOperation:
                    return self._get_direct_from_contiguous(args)
        else:
            dtype_class = self.dtype[0]
            if dtype_class == 'REFERENCE':
                size = self.dtype[1]
                if size != 8:
                    raise NotImplementedError('Unsupported Reference type - size {size}')
                fh = self._fh
                ref_addresses = np.memmap(
                    fh, dtype=('<u8'), mode='c', offset=self.data_offset,
                    shape=self.shape, order=self._order)
                result = np.array([Reference(addr) for addr in ref_addresses])[args]
                fh.close()
                return result
            else:
                raise NotImplementedError('datatype not implemented - {dtype_class}')



            
    def _get_direct_from_contiguous(self, args=None):
        """
        This is a fallback situation if we can't use a memory map which would otherwise be lazy. 
        At the moment it is very unlazy.
        """
    
        itemsize = np.dtype(self.dtype).itemsize
        # need to impose type in case self.shape is () in which case numpy would return a float
        num_elements = np.prod(self.shape, dtype=int)
        num_bytes = num_elements*itemsize
       
        # we need it all, let's get it all (i.e. this really does read the lot)
        fh  = self._fh
        fh.seek(self.data_offset)
        chunk_buffer = fh.read(num_bytes)
        fh.close()
        chunk_data = np.frombuffer(chunk_buffer, dtype=self.dtype).copy()
        chunk_data = chunk_data.reshape(self.shape, order=self._order)
        return chunk_data[args]

    
    def _get_raw_chunk(self, storeinfo):
        """ 
        Obtain the bytes associated with a chunk.
        """
        fh = self._fh
        fh.seek(storeinfo.byte_offset)
        chunk_buffer = fh.read(storeinfo.size) 
        fh.close()
        return chunk_buffer

    def _get_selection_via_chunks(self, args):
        """
        Use the zarr orthogonal indexer to extract data for a specfic selection within
        the dataset array and in doing so, only load the relevant chunks.
        """
        # need a local dtype as we may override it for a reference read.
        dtype = self.dtype

        if isinstance(self.dtype, tuple): 
            # this is a reference and we're returning that
            true_dtype = tuple(dtype)
            dtype_class = dtype[0]
            if dtype_class == 'REFERENCE':
                size = dtype[1]
                if size != 8:
                    raise NotImplementedError('Unsupported Reference type')
                dtype = '<u8'
            else:
                raise NotImplementedError('datatype not implemented')
        else:
            true_dtype = None
            if np.prod(self.shape) == 0:
                return np.zeros(self.shape)

        array = ZarrArrayStub(self.shape, self.chunks)
        indexer = OrthogonalIndexer(args, array) 
        out_shape = indexer.shape
        out = np.empty(out_shape, dtype=dtype, order=self._order)

        for chunk_coords, chunk_selection, out_selection in indexer:
            chunk_coords = tuple(map(mul, chunk_coords, self.chunks))
            filter_mask, chunk_buffer = self.read_direct_chunk(chunk_coords)
            if self.filter_pipeline is not None:
                # FIXME: Why do I assume it's always a V1 Btree?
                chunk_buffer = BTreeV1RawDataChunks._filter_chunk(chunk_buffer, filter_mask, self.filter_pipeline, self.dtype.itemsize)
            chunk_data = np.frombuffer(chunk_buffer, dtype=dtype).copy()
            out[out_selection] = chunk_data.reshape(self.chunks, order=self._order)[chunk_selection]
       
        if true_dtype is not None:
            # no idea if this is going to work!
            if dtype_class == 'REFERENCE':
                to_reference = np.vectorize(Reference)
                out = to_reference(out)
            else:
                raise NotImplementedError('datatype not implemented')

        return out

    @property
    def _fh(self):
        """Return an indepdent open file handle to the parent file.

        The file is open outside a context manager, so the user is
        responsible for closing it.

        """
        return open(self._filename, 'rb')


class DatasetMeta:
    """ 
    This is a convenience class to bundle up and cache the metadata
    exposed by the Dataset when DatasetId is constructed.
    """
    def __init__(self, dataobject):

        self.attributes = dataobject.compression
        self.maxshape = dataobject.maxshape
        self.compression = dataobject.compression
        self.compression_opts = dataobject.compression_opts
        self.shuffle = dataobject.shuffle
        self.fletcher32 = dataobject.fletcher32
        self.fillvalue = dataobject.fillvalue
        self.attributes = dataobject.get_attributes()

        #horrible kludge for now, this isn't really the same sort of thing
        #https://github.com/NCAS-CMS/pyfive/issues/13#issuecomment-2557121461
        # this is used directly in the Dataset init method.
        self.offset = dataobject.offset<|MERGE_RESOLUTION|>--- conflicted
+++ resolved
@@ -117,12 +117,6 @@
     
     def get_data(self, args):
         """ Called by the dataset getitem method """
-
-<<<<<<< HEAD
-
-
-=======
->>>>>>> 34a684ab
         match self.layout_class:
             case 0:  #compact storage
                 raise NotImplementedError("Compact Storage")
